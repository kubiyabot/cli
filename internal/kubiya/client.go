--- conflicted
+++ resolved
@@ -564,11 +564,7 @@
 
 // Add the DiscoverSource method to the Client struct
 func (c *Client) DiscoverSource(ctx context.Context, sourceURL string, config map[string]interface{}, runnerName string) (*SourceDiscoveryResponse, error) {
-<<<<<<< HEAD
-	// Prepare request body with dynamic config
-=======
 	// Prepare request body with dynamic config only
->>>>>>> 15568e22
 	body := struct {
 		DynamicConfig map[string]interface{} `json:"dynamic_config"`
 	}{
@@ -578,11 +574,7 @@
 	// Build the URL with query parameters for both source URL and runner name
 	endpoint := fmt.Sprintf("/sources/load?url=%s", url.QueryEscape(sourceURL))
 	if runnerName != "" {
-<<<<<<< HEAD
 		endpoint += fmt.Sprintf("&runner=%s", runnerName)
-=======
-		endpoint = fmt.Sprintf("%s&runner=%s", endpoint, url.QueryEscape(runnerName))
->>>>>>> 15568e22
 	}
 
 	// Make request to load endpoint
